--- conflicted
+++ resolved
@@ -310,22 +310,13 @@
 					if !strings.Contains(filepath.Base(filepath.Clean(dataPath)), "-") {
 						return fmt.Errorf("%v doesn't look like a replica data path", dataPath)
 					}
+					log.Info("Cleaning up replica")
 					if err := util.RemoveHostDirectoryContent(dataPath); err != nil {
 						return errors.Wrapf(err, "cannot cleanup after replica %v at %v", replica.Name, dataPath)
 					}
-					log.Debug("Cleanup replica completed")
 				} else {
-					log.Debug("Didn't cleanup replica since it's not the active one for the path or the path is empty")
+					log.Info("Didn't cleanup replica since it's not the active one for the path or the path is empty")
 				}
-<<<<<<< HEAD
-				log.Info("Cleaning up replica")
-				if err := util.RemoveHostDirectoryContent(dataPath); err != nil {
-					return errors.Wrapf(err, "failed to cleanup replica %v at %v", replica.Name, dataPath)
-				}
-			} else {
-				log.Info("Don't need to cleanup replica since it's not the active one for the path or the path is empty")
-=======
->>>>>>> 66318551
 			}
 		}
 
@@ -365,11 +356,7 @@
 func (rc *ReplicaController) CreateInstance(obj interface{}) (*longhorn.InstanceProcess, error) {
 	r, ok := obj.(*longhorn.Replica)
 	if !ok {
-<<<<<<< HEAD
 		return nil, fmt.Errorf("invalid object for replica process creation: %v", obj)
-=======
-		return nil, fmt.Errorf("BUG: invalid object for replica instance creation: %v", obj)
->>>>>>> 66318551
 	}
 
 	dataPath := types.GetReplicaDataPath(r.Spec.DiskPath, r.Spec.DataDirectoryName)
@@ -558,11 +545,7 @@
 func (rc *ReplicaController) DeleteInstance(obj interface{}) error {
 	r, ok := obj.(*longhorn.Replica)
 	if !ok {
-<<<<<<< HEAD
 		return fmt.Errorf("invalid object for replica process deletion: %v", obj)
-=======
-		return fmt.Errorf("BUG: invalid object for replica instance deletion: %v", obj)
->>>>>>> 66318551
 	}
 	log := getLoggerForReplica(rc.logger, r)
 
@@ -583,11 +566,7 @@
 			log.Warnf("Failed to detect instance manager for replica %v, will skip the actual instance deletion: %v", r.Name, err)
 			return nil
 		}
-<<<<<<< HEAD
 		log.Infof("Cleaning up the process for replica %v in instance manager %v", r.Name, im.Name)
-=======
-		log.Infof("Try best to clean up the instance for replica %v in instance manager %v", r.Name, im.Name)
->>>>>>> 66318551
 	} else {
 		im, err = rc.ds.GetInstanceManager(r.Status.InstanceManagerName)
 		if err != nil {
@@ -705,11 +684,7 @@
 func (rc *ReplicaController) GetInstance(obj interface{}) (*longhorn.InstanceProcess, error) {
 	r, ok := obj.(*longhorn.Replica)
 	if !ok {
-<<<<<<< HEAD
 		return nil, fmt.Errorf("invalid object for replica process get: %v", obj)
-=======
-		return nil, fmt.Errorf("BUG: invalid object for replica instance get: %v", obj)
->>>>>>> 66318551
 	}
 
 	var (
@@ -750,11 +725,7 @@
 func (rc *ReplicaController) LogInstance(ctx context.Context, obj interface{}) (*engineapi.InstanceManagerClient, *imapi.LogStream, error) {
 	r, ok := obj.(*longhorn.Replica)
 	if !ok {
-<<<<<<< HEAD
 		return nil, nil, fmt.Errorf("invalid object for replica process log: %v", obj)
-=======
-		return nil, nil, fmt.Errorf("BUG: invalid object for replica instance log: %v", obj)
->>>>>>> 66318551
 	}
 
 	im, err := rc.ds.GetInstanceManager(r.Status.InstanceManagerName)
