--- conflicted
+++ resolved
@@ -257,22 +257,14 @@
 
 	if spec.LogRequested {
 		if !status.LogFetched {
-<<<<<<< HEAD
-			logrus.Warnf("Getting requested log for %v in instance manager %v", instanceName, status.InstanceManagerName)
-			if im == nil {
-				logrus.Warnf("Failed to get the log for %v due to Instance Manager is already gone", status.InstanceManagerName)
-			} else if err := h.printInstanceLogs(instanceName, runtimeObj); err != nil {
-				logrus.WithError(err).Warnf("Failed to get requested log for instance %v on node %v", instanceName, im.Spec.NodeID)
-=======
 			// No need to get the log for instance manager if the backend store driver is not "longhorn"
 			if spec.BackendStoreDriver == longhorn.BackendStoreDriverTypeLonghorn {
-				logrus.Warnf("Try to get requested log for %v in instance manager %v", instanceName, status.InstanceManagerName)
+				logrus.Warnf("Getting requested log for %v in instance manager %v", instanceName, status.InstanceManagerName)
 				if im == nil {
-					logrus.Warnf("Cannot get the log for %v due to Instance Manager is already gone", status.InstanceManagerName)
+					logrus.Warnf("Failed to get the log for %v due to Instance Manager is already gone", status.InstanceManagerName)
 				} else if err := h.printInstanceLogs(instanceName, runtimeObj); err != nil {
-					logrus.WithError(err).Warnf("Cannot get requested log for instance %v on node %v", instanceName, im.Spec.NodeID)
+					logrus.WithError(err).Warnf("Failed to get requested log for instance %v on node %v", instanceName, im.Spec.NodeID)
 				}
->>>>>>> 66318551
 			}
 			status.LogFetched = true
 		}
@@ -385,18 +377,11 @@
 					longhorn.InstanceConditionReasonInstanceCreationFailure, instance.Status.ErrorMsg)
 			}
 
-<<<<<<< HEAD
-			logrus.Warnf("Instance %v crashed on Instance Manager %v at %v, getting log",
-				instanceName, im.Name, im.Spec.NodeID)
-			if err := h.printInstanceLogs(instanceName, runtimeObj); err != nil {
-				logrus.WithError(err).Warnf("Failed to get crash log for instance %v on Instance Manager %v at %v",
-=======
 			if instance.Spec.BackendStoreDriver == longhorn.BackendStoreDriverTypeLonghorn {
-				logrus.Warnf("Instance %v crashed on Instance Manager %v at %v, try to get log",
->>>>>>> 66318551
+				logrus.Warnf("Instance %v crashed on Instance Manager %v at %v, getting log",
 					instanceName, im.Name, im.Spec.NodeID)
 				if err := h.printInstanceLogs(instanceName, runtimeObj); err != nil {
-					logrus.WithError(err).Warnf("cannot get crash log for instance %v on Instance Manager %v at %v",
+					logrus.WithError(err).Warnf("failed to get crash log for instance %v on Instance Manager %v at %v",
 						instanceName, im.Name, im.Spec.NodeID)
 				}
 			}
@@ -452,14 +437,8 @@
 	if err == nil {
 		return nil
 	}
-<<<<<<< HEAD
-	if !types.ErrorIsNotFound(err) {
-		return errors.Wrapf(err, "failed to get instance process %v", instanceName)
-=======
 	if !types.ErrorIsNotFound(err) && !(backendStoreDriver == longhorn.BackendStoreDriverTypeSPDK && types.ErrorIsStopped(err)) {
-		logrus.WithError(err).Errorf("Failed to get instance process %v", instanceName)
-		return err
->>>>>>> 66318551
+		return errors.Wrapf(err, "Failed to get instance process %v", instanceName)
 	}
 
 	logrus.Infof("Creating instance %v", instanceName)
