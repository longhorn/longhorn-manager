--- conflicted
+++ resolved
@@ -225,13 +225,9 @@
 		err = kubeNodeIndexer.Add(kubeNode2)
 		c.Assert(err, IsNil)
 		_, err = kubeClient.CoreV1().Nodes().Create(context.TODO(), kubeNode2, metav1.CreateOptions{})
-<<<<<<< HEAD
 		c.Assert(err, IsNil)
 		lhNode2 := newNode(TestNode2, TestNamespace, true, types.ConditionStatusTrue, "")
-=======
-
-		lhNode2 := newNode(TestNode2, TestNamespace, true, longhorn.ConditionStatusTrue, "")
->>>>>>> 24b38e1a
+
 		err = lhNodeIndexer.Add(lhNode2)
 		c.Assert(err, IsNil)
 		_, err = lhClient.LonghornV1beta1().Nodes(lhNode2.Namespace).Create(context.TODO(), lhNode2, metav1.CreateOptions{})
