--- conflicted
+++ resolved
@@ -751,7 +751,6 @@
 	// For each replica in the target replica list, find out whether there is a PDB protected healthy replica of the
 	// same volume on another schedulable node.
 	for _, replica := range targetReplicas {
-<<<<<<< HEAD
 		hasPDBOnAnotherNode := false
 		isUnusedReplicaOnCurrentNode := false
 
@@ -762,56 +761,6 @@
 		for _, pdbProtectedHealthyReplica := range pdbProtectedHealthyReplicas {
 			if pdbProtectedHealthyReplica.Spec.NodeID != im.Spec.NodeID {
 				hasPDBOnAnotherNode = true
-=======
-		vol, err := imc.ds.GetVolumeRO(replica.Spec.VolumeName)
-		if err != nil {
-			return false, err
-		}
-
-		replicas, err := imc.ds.ListVolumeReplicasRO(vol.Name)
-		if err != nil {
-			return false, err
-		}
-
-		hasPDBOnAnotherNode := false
-		isUnusedReplicaOnCurrentNode := false
-		for _, r := range replicas {
-			hasOtherHealthyReplicas := r.Spec.HealthyAt != "" && r.Spec.FailedAt == "" && r.Spec.NodeID != im.Spec.NodeID
-			if hasOtherHealthyReplicas {
-				unschedulable, err := imc.ds.IsKubeNodeUnschedulable(r.Spec.NodeID)
-				if err != nil {
-					return false, err
-				}
-				if unschedulable {
-					continue
-				}
-
-				var rIM *longhorn.InstanceManager
-				rIM, err = imc.getRunningReplicaInstanceManagerRO(r)
-				if err != nil {
-					return false, err
-				}
-				if rIM == nil {
-					continue
-				}
-
-				pdb, err := imc.ds.GetPDBRO(imc.getPDBName(rIM))
-				if err != nil && !datastore.ErrorIsNotFound(err) {
-					return false, err
-				}
-				if pdb != nil {
-					hasPDBOnAnotherNode = true
-					break
-				}
-			}
-			// If a replica has never been started, there is no data stored in this replica, and
-			// retaining it makes no sense for HA.
-			// Hence Longhorn doesn't need to block the PDB removal for the replica.
-			// This case typically happens on a newly created volume that hasn't been attached to any node.
-			// https://github.com/longhorn/longhorn/issues/2673
-			isUnusedReplicaOnCurrentNode = r.Spec.HealthyAt == "" && r.Spec.FailedAt == "" && r.Spec.NodeID == im.Spec.NodeID
-			if isUnusedReplicaOnCurrentNode {
->>>>>>> 483ef282
 				break
 			}
 		}
@@ -832,27 +781,6 @@
 	return true, nil
 }
 
-<<<<<<< HEAD
-=======
-func (imc *InstanceManagerController) getRunningReplicaInstanceManagerRO(r *longhorn.Replica) (im *longhorn.InstanceManager, err error) {
-	if r.Status.InstanceManagerName == "" {
-		im, err = imc.ds.GetInstanceManagerByInstanceRO(r)
-		if err != nil && !types.ErrorIsNotFound(err) {
-			return nil, err
-		}
-	} else {
-		im, err = imc.ds.GetInstanceManagerRO(r.Status.InstanceManagerName)
-		if err != nil && !apierrors.IsNotFound(err) {
-			return nil, err
-		}
-	}
-	if im == nil || im.Status.CurrentState != longhorn.InstanceManagerStateRunning {
-		return nil, nil
-	}
-	return im, nil
-}
-
->>>>>>> 483ef282
 func (imc *InstanceManagerController) areAllVolumesDetachedFromNode(nodeName string) (bool, error) {
 	detached, err := imc.areAllInstanceRemovedFromNodeByType(nodeName, longhorn.InstanceManagerTypeEngine)
 	if err != nil {
