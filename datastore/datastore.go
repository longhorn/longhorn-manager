--- conflicted
+++ resolved
@@ -64,13 +64,9 @@
 	BackingImageManagerInformer    cache.SharedInformer
 	backingImageDataSourceLister   lhlisters.BackingImageDataSourceLister
 	BackingImageDataSourceInformer cache.SharedInformer
-<<<<<<< HEAD
 	bbiLister                      lhlisters.BackupBackingImageLister
 	BackupBackingImageInformer     cache.SharedInformer
-	btLister                       lhlisters.BackupTargetLister
-=======
 	backupTargetLister             lhlisters.BackupTargetLister
->>>>>>> a77b330e
 	BackupTargetInformer           cache.SharedInformer
 	backupVolumeLister             lhlisters.BackupVolumeLister
 	BackupVolumeInformer           cache.SharedInformer
@@ -149,32 +145,6 @@
 	cacheSyncs = append(cacheSyncs, nodeInformer.Informer().HasSynced)
 	settingInformer := lhInformerFactory.Longhorn().V1beta2().Settings()
 	cacheSyncs = append(cacheSyncs, settingInformer.Informer().HasSynced)
-<<<<<<< HEAD
-	imInformer := lhInformerFactory.Longhorn().V1beta2().InstanceManagers()
-	cacheSyncs = append(cacheSyncs, imInformer.Informer().HasSynced)
-	smInformer := lhInformerFactory.Longhorn().V1beta2().ShareManagers()
-	cacheSyncs = append(cacheSyncs, smInformer.Informer().HasSynced)
-	biInformer := lhInformerFactory.Longhorn().V1beta2().BackingImages()
-	cacheSyncs = append(cacheSyncs, biInformer.Informer().HasSynced)
-	bimInformer := lhInformerFactory.Longhorn().V1beta2().BackingImageManagers()
-	cacheSyncs = append(cacheSyncs, bimInformer.Informer().HasSynced)
-	bidsInformer := lhInformerFactory.Longhorn().V1beta2().BackingImageDataSources()
-	cacheSyncs = append(cacheSyncs, bidsInformer.Informer().HasSynced)
-	bbiInformer := lhInformerFactory.Longhorn().V1beta2().BackupBackingImages()
-	cacheSyncs = append(cacheSyncs, bidsInformer.Informer().HasSynced)
-	btInformer := lhInformerFactory.Longhorn().V1beta2().BackupTargets()
-	cacheSyncs = append(cacheSyncs, btInformer.Informer().HasSynced)
-	bvInformer := lhInformerFactory.Longhorn().V1beta2().BackupVolumes()
-	cacheSyncs = append(cacheSyncs, bvInformer.Informer().HasSynced)
-	bInformer := lhInformerFactory.Longhorn().V1beta2().Backups()
-	cacheSyncs = append(cacheSyncs, bInformer.Informer().HasSynced)
-	rjInformer := lhInformerFactory.Longhorn().V1beta2().RecurringJobs()
-	cacheSyncs = append(cacheSyncs, rjInformer.Informer().HasSynced)
-	oInformer := lhInformerFactory.Longhorn().V1beta2().Orphans()
-	cacheSyncs = append(cacheSyncs, oInformer.Informer().HasSynced)
-	snapInformer := lhInformerFactory.Longhorn().V1beta2().Snapshots()
-	cacheSyncs = append(cacheSyncs, snapInformer.Informer().HasSynced)
-=======
 	instanceManagerInformer := lhInformerFactory.Longhorn().V1beta2().InstanceManagers()
 	cacheSyncs = append(cacheSyncs, instanceManagerInformer.Informer().HasSynced)
 	shareManagerInformer := lhInformerFactory.Longhorn().V1beta2().ShareManagers()
@@ -185,6 +155,8 @@
 	cacheSyncs = append(cacheSyncs, backingImageManagerInformer.Informer().HasSynced)
 	backingImageDataSourceInformer := lhInformerFactory.Longhorn().V1beta2().BackingImageDataSources()
 	cacheSyncs = append(cacheSyncs, backingImageDataSourceInformer.Informer().HasSynced)
+	bbiInformer := lhInformerFactory.Longhorn().V1beta2().BackupBackingImages()
+	cacheSyncs = append(cacheSyncs, bbiInformer.Informer().HasSynced)
 	backupTargetInformer := lhInformerFactory.Longhorn().V1beta2().BackupTargets()
 	cacheSyncs = append(cacheSyncs, backupTargetInformer.Informer().HasSynced)
 	backupVolumeInformer := lhInformerFactory.Longhorn().V1beta2().BackupVolumes()
@@ -197,7 +169,6 @@
 	cacheSyncs = append(cacheSyncs, orphanInformer.Informer().HasSynced)
 	snapshotInformer := lhInformerFactory.Longhorn().V1beta2().Snapshots()
 	cacheSyncs = append(cacheSyncs, snapshotInformer.Informer().HasSynced)
->>>>>>> a77b330e
 	supportBundleInformer := lhInformerFactory.Longhorn().V1beta2().SupportBundles()
 	cacheSyncs = append(cacheSyncs, supportBundleInformer.Informer().HasSynced)
 	systemBackupInformer := lhInformerFactory.Longhorn().V1beta2().SystemBackups()
@@ -256,32 +227,6 @@
 		NodeInformer:                   nodeInformer.Informer(),
 		settingLister:                  settingInformer.Lister(),
 		SettingInformer:                settingInformer.Informer(),
-<<<<<<< HEAD
-		imLister:                       imInformer.Lister(),
-		InstanceManagerInformer:        imInformer.Informer(),
-		smLister:                       smInformer.Lister(),
-		ShareManagerInformer:           smInformer.Informer(),
-		biLister:                       biInformer.Lister(),
-		BackingImageInformer:           biInformer.Informer(),
-		bimLister:                      bimInformer.Lister(),
-		BackingImageManagerInformer:    bimInformer.Informer(),
-		bidsLister:                     bidsInformer.Lister(),
-		BackingImageDataSourceInformer: bidsInformer.Informer(),
-		bbiLister:                      bbiInformer.Lister(),
-		BackupBackingImageInformer:     bbiInformer.Informer(),
-		btLister:                       btInformer.Lister(),
-		BackupTargetInformer:           btInformer.Informer(),
-		bvLister:                       bvInformer.Lister(),
-		BackupVolumeInformer:           bvInformer.Informer(),
-		bLister:                        bInformer.Lister(),
-		BackupInformer:                 bInformer.Informer(),
-		rjLister:                       rjInformer.Lister(),
-		RecurringJobInformer:           rjInformer.Informer(),
-		oLister:                        oInformer.Lister(),
-		OrphanInformer:                 oInformer.Informer(),
-		snapLister:                     snapInformer.Lister(),
-		SnapshotInformer:               snapInformer.Informer(),
-=======
 		instanceManagerLister:          instanceManagerInformer.Lister(),
 		InstanceManagerInformer:        instanceManagerInformer.Informer(),
 		shareManagerLister:             shareManagerInformer.Lister(),
@@ -292,6 +237,8 @@
 		BackingImageManagerInformer:    backingImageManagerInformer.Informer(),
 		backingImageDataSourceLister:   backingImageDataSourceInformer.Lister(),
 		BackingImageDataSourceInformer: backingImageDataSourceInformer.Informer(),
+		bbiLister:                      bbiInformer.Lister(),
+		BackupBackingImageInformer:     bbiInformer.Informer(),
 		backupTargetLister:             backupTargetInformer.Lister(),
 		BackupTargetInformer:           backupTargetInformer.Informer(),
 		backupVolumeLister:             backupVolumeInformer.Lister(),
@@ -304,7 +251,6 @@
 		OrphanInformer:                 orphanInformer.Informer(),
 		snapshotLister:                 snapshotInformer.Lister(),
 		SnapshotInformer:               snapshotInformer.Informer(),
->>>>>>> a77b330e
 		supportBundleLister:            supportBundleInformer.Lister(),
 		SupportBundleInformer:          supportBundleInformer.Informer(),
 		systemBackupLister:             systemBackupInformer.Lister(),
